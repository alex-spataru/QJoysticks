/*
 * Copyright (c) 2015-2017 Alex Spataru <alex_spataru@outlook.com>
 *
 * Permission is hereby granted, free of charge, to any person obtaining a copy
 * of this software and associated documentation files (the "Software"), to deal
 * in the Software without restriction, including without limitation the rights
 * to use, copy, modify, merge, publish, distribute, sublicense, and/or sell
 * copies of the Software, and to permit persons to whom the Software is
 * furnished to do so, subject to the following conditions:
 *
 * The above copyright notice and this permission notice shall be included in
 * all copies or substantial portions of the Software.
 *
 * THE SOFTWARE IS PROVIDED "AS IS", WITHOUT WARRANTY OF ANY KIND, EXPRESS OR
 * IMPLIED, INCLUDING BUT NOT LIMITED TO THE WARRANTIES OF MERCHANTABILITY,
 * FITNESS FOR A PARTICULAR PURPOSE AND NONINFRINGEMENT. IN NO EVENT SHALL THE
 * AUTHORS OR COPYRIGHT HOLDERS BE LIABLE FOR ANY CLAIM, DAMAGES OR OTHER
 * LIABILITY, WHETHER IN AN ACTION OF CONTRACT, TORT OR OTHERWISE, ARISING FROM,
 * OUT OF OR IN CONNECTION WITH THE SOFTWARE OR THE USE OR OTHER DEALINGS IN
 * THE SOFTWARE.
 */

#include <QFile>
#include <QDebug>
#include <QTimer>
#include <QApplication>
#include <QJoysticks/SDL_Joysticks.h>

/**
 * Holds a generic mapping to be applied to joysticks that have not been mapped
 * by the SDL project or by the database.
 *
 * This mapping is different on each supported operating system.
 */
static QString GENERIC_MAPPINGS;

/**
 * Load a different generic/backup mapping for each operating system.
 */
#ifdef SDL_SUPPORTED
    #if defined Q_OS_WIN
        #define GENERIC_MAPPINGS_PATH ":/QJoysticks/SDL/GenericMappings/Windows.txt"
    #elif defined Q_OS_MAC
        #define GENERIC_MAPPINGS_PATH ":/QJoysticks/SDL/GenericMappings/OSX.txt"
    #elif defined Q_OS_LINUX && !defined Q_OS_ANDROID
        #define GENERIC_MAPPINGS_PATH ":/QJoysticks/SDL/GenericMappings/Linux.txt"
    #endif
#endif

SDL_Joysticks::SDL_Joysticks (QObject* parent) : QObject (parent)
{
    m_tracker = -1;

#ifdef SDL_SUPPORTED
    if (SDL_Init (SDL_INIT_HAPTIC | SDL_INIT_AUDIO | SDL_INIT_GAMECONTROLLER)) {
        qDebug() << "Cannot initialize SDL:" << SDL_GetError();
        qApp->quit();
    }

    QFile database (":/QJoysticks/SDL/Database.txt");
    if (database.open (QFile::ReadOnly)) {
        while (!database.atEnd()) {
            QString line = QString::fromUtf8 (database.readLine());
            SDL_GameControllerAddMapping (line.toStdString().c_str());
        }

        database.close();
    }

    QFile genericMappings (GENERIC_MAPPINGS_PATH);
    if (genericMappings.open (QFile::ReadOnly)) {
        GENERIC_MAPPINGS = QString::fromUtf8 (genericMappings.readAll());
        genericMappings.close();
    }

    QTimer::singleShot (100, Qt::PreciseTimer, this, SLOT (update()));
#endif
}

SDL_Joysticks::~SDL_Joysticks()
{
    for(QMap<int, QJoystickDevice*>::iterator i = m_joysticks.begin(); i != m_joysticks.end(); ++i)
    {
        delete i.value();
    }

#ifdef SDL_SUPPORTED
    SDL_Quit();
#endif
}

/**
 * Returns a list with all the registered joystick devices
 */
QMap<int, QJoystickDevice*> SDL_Joysticks::joysticks()
{
#ifdef SDL_SUPPORTED
    for(QMap<int, QJoystickDevice*>::iterator i = m_joysticks.begin(); i != m_joysticks.end(); ++i)
    {
        delete i.value();
    }
        m_joysticks.clear();

    for(int i=0; i< SDL_NumJoysticks(); i++)
    {
        m_joysticks[i] = getJoystick(i);
    }

    return m_joysticks;
#endif
    return QMap<int, QJoystickDevice*>();
}

/**
 * Based on the data contained in the \a request, this function will instruct
 * the appropriate joystick to rumble for
 */
void SDL_Joysticks::rumble (const QJoystickRumble& request)
{
#ifdef SDL_SUPPORTED
    SDL_Haptic* haptic = SDL_HapticOpen (request.joystick->id);

    if (haptic) {
        SDL_HapticRumbleInit (haptic);
        SDL_HapticRumblePlay (haptic, request.strength, request.length);
    }
#else
    Q_UNUSED (request);
#endif
}

/**
 * Polls for new SDL events and reacts to each event accordingly.
 */
void SDL_Joysticks::update()
{
#ifdef SDL_SUPPORTED
    SDL_Event event;

    while (SDL_PollEvent (&event)) {
        switch (event.type) {
        case SDL_JOYDEVICEADDED:
            configureJoystick (&event);
            break;
        case SDL_JOYDEVICEREMOVED:
            SDL_JoystickClose (SDL_JoystickOpen (event.jdevice.which));
            SDL_GameControllerClose (SDL_GameControllerOpen (event.cdevice.which));

            delete m_joysticks[event.cdevice.which];
            m_joysticks.remove(event.cdevice.which);

            emit countChanged();
            break;
        case SDL_JOYAXISMOTION:
            if(!SDL_IsGameController(event.cdevice.which))
            {
               emit axisEvent(getAxisEvent (&event));
            }break;
        case SDL_CONTROLLERAXISMOTION:
            if(SDL_IsGameController(event.cdevice.which))
            {
              emit axisEvent(getAxisEvent (&event));
            }break;
        case SDL_JOYBUTTONUP:
            emit buttonEvent (getButtonEvent (&event));
            break;
        case SDL_JOYBUTTONDOWN:
            emit buttonEvent (getButtonEvent (&event));
            break;
        case SDL_JOYHATMOTION:
            emit POVEvent (getPOVEvent (&event));
            break;
        }
    }

    QTimer::singleShot (10, Qt::PreciseTimer, this, SLOT (update()));
#endif
}

/**
 * Checks if the joystick referenced by the \a event can be initialized.
 * If not, the function will apply a generic mapping to the joystick and
 * attempt to initialize the joystick again.
 */
void SDL_Joysticks::configureJoystick (const SDL_Event* event)
{
#ifdef SDL_SUPPORTED
    if (!SDL_IsGameController (event->cdevice.which)) {
        SDL_Joystick* js = SDL_JoystickOpen (event->jdevice.which);

        if (js) {
            char guid [1024];
            SDL_JoystickGetGUIDString (SDL_JoystickGetGUID (js), guid, sizeof (guid));

            QString mapping = QString ("%1,%2,%3")
                              .arg (guid)
                              .arg (SDL_JoystickName (js))
                              .arg (GENERIC_MAPPINGS);

            SDL_GameControllerAddMapping (mapping.toStdString().c_str());
            SDL_JoystickClose (js);
        }
    }

    SDL_GameControllerOpen (event->cdevice.which);

    ++m_tracker;
    emit countChanged();
#else
    Q_UNUSED (event);
#endif
}

/**
 * Returns a joystick ID compatible with the \c QJoysticks system.
 * SDL assigns an ID to each joystick based on the order that they are attached,
 * but it does not decrease the ID counter when a joystick is removed.
 *
 * As noted earlier, the \c QJoysticks maintains an ID system similar to the
 * one used by a \c QList, since it eases the operation with most Qt classes
 * and widgets.
 */
int SDL_Joysticks::getDynamicID (int id)
{
#ifdef SDL_SUPPORTED
    id = abs (m_tracker - (id + 1));

    if (id >= SDL_NumJoysticks())
        id -= 1;

#endif

    return id;
}

/**
 * Returns the josytick device registered with the given \a id.
 * If no joystick with the given \a id is found, then the function will warn
 * the user through the console.
 */
QJoystickDevice* SDL_Joysticks::getJoystick (int id)
{
#ifdef SDL_SUPPORTED
    QJoystickDevice* joystick = new QJoystickDevice;
    SDL_Joystick* sdl_joystick = SDL_JoystickOpen (id);
    joystick->id = getDynamicID (id);

    if (sdl_joystick) {
        joystick->blacklisted = false;
        joystick->name = SDL_JoystickName (sdl_joystick);

        /* Get joystick properties */
        int povs = SDL_JoystickNumHats (sdl_joystick);
        int axes = SDL_JoystickNumAxes (sdl_joystick);
        int buttons = SDL_JoystickNumButtons (sdl_joystick);

        /* Initialize POVs */
        for (int i = 0; i < povs; ++i)
            joystick->povs.append (0);

        /* Initialize axes */
        for (int i = 0; i < axes; ++i)
            joystick->axes.append (0);

        /* Initialize buttons */
        for (int i = 0; i < buttons; ++i)
            joystick->buttons.append (false);
    }

    else
    {
        qWarning() << Q_FUNC_INFO << "Cannot find joystick with id:" << id;
    }

    return joystick;
#else
    Q_UNUSED (id);
    return NULL;
#endif
}

/**
 * Reads the contents of the given \a event and constructs a new
 * \c QJoystickPOVEvent to be used with the \c QJoysticks system.
 */
QJoystickPOVEvent SDL_Joysticks::getPOVEvent (const SDL_Event* sdl_event)
{
    QJoystickPOVEvent event;

    if(m_joysticks[sdl_event->jdevice.which] == nullptr)
        m_joysticks[sdl_event->jdevice.which] = getJoystick(sdl_event->jdevice.which);

#ifdef SDL_SUPPORTED
    event.pov = sdl_event->jhat.hat;
    event.joystick = m_joysticks[sdl_event->jdevice.which];

    switch (sdl_event->jhat.value) {
    case SDL_HAT_RIGHTUP:
        event.angle = 45;
        break;
    case SDL_HAT_RIGHTDOWN:
        event.angle = 135;
        break;
    case SDL_HAT_LEFTDOWN:
        event.angle = 225;
        break;
    case SDL_HAT_LEFTUP:
        event.angle = 315;
        break;
    case SDL_HAT_UP:
        event.angle = 0;
        break;
    case SDL_HAT_RIGHT:
        event.angle = 90;
        break;
    case SDL_HAT_DOWN:
        event.angle = 180;
        break;
    case SDL_HAT_LEFT:
        event.angle = 270;
        break;
    default:
        event.angle = -1;
        break;
    }
#else
    Q_UNUSED (sdl_event);
#endif

    return event;
}

/**
 * Reads the contents of the given \a event and constructs a new
 * \c QJoystickAxisEvent to be used with the \c QJoysticks system.
 */
QJoystickAxisEvent SDL_Joysticks::getAxisEvent (const SDL_Event* sdl_event)
{
    QJoystickAxisEvent event;

    if(m_joysticks[sdl_event->cdevice.which] == nullptr)
        m_joysticks[sdl_event->cdevice.which] = getJoystick(sdl_event->cdevice.which);

#ifdef SDL_SUPPORTED
    event.axis = sdl_event->caxis.axis;
    event.value = static_cast<qreal> (sdl_event->caxis.value) / 32767;
    event.joystick = m_joysticks[sdl_event->cdevice.which];
#else
    Q_UNUSED (sdl_event);
#endif

    return event;
}

/**
 * Reads the contents of the given \a event and constructs a new
 * \c QJoystickButtonEvent to be used with the \c QJoysticks system.
 */
QJoystickButtonEvent SDL_Joysticks::getButtonEvent (const SDL_Event* sdl_event)
{
    QJoystickButtonEvent event;

    if(m_joysticks[sdl_event->jdevice.which] == nullptr)
        m_joysticks[sdl_event->jdevice.which] = getJoystick(sdl_event->jdevice.which);

#ifdef SDL_SUPPORTED
    event.button = sdl_event->jbutton.button;
    event.pressed = sdl_event->jbutton.state == SDL_PRESSED;
<<<<<<< HEAD
    event.joystick = m_joysticks[sdl_event->jdevice.which];
=======
    event.joystick = m_joysticks[sdl_event->cdevice.which];
    event.joystick->buttons[event.button] = event.pressed;
>>>>>>> 1ea1c6a7
#else
    Q_UNUSED (sdl_event);
#endif

    return event;
}
<|MERGE_RESOLUTION|>--- conflicted
+++ resolved
@@ -1,380 +1,376 @@
-/*
- * Copyright (c) 2015-2017 Alex Spataru <alex_spataru@outlook.com>
- *
- * Permission is hereby granted, free of charge, to any person obtaining a copy
- * of this software and associated documentation files (the "Software"), to deal
- * in the Software without restriction, including without limitation the rights
- * to use, copy, modify, merge, publish, distribute, sublicense, and/or sell
- * copies of the Software, and to permit persons to whom the Software is
- * furnished to do so, subject to the following conditions:
- *
- * The above copyright notice and this permission notice shall be included in
- * all copies or substantial portions of the Software.
- *
- * THE SOFTWARE IS PROVIDED "AS IS", WITHOUT WARRANTY OF ANY KIND, EXPRESS OR
- * IMPLIED, INCLUDING BUT NOT LIMITED TO THE WARRANTIES OF MERCHANTABILITY,
- * FITNESS FOR A PARTICULAR PURPOSE AND NONINFRINGEMENT. IN NO EVENT SHALL THE
- * AUTHORS OR COPYRIGHT HOLDERS BE LIABLE FOR ANY CLAIM, DAMAGES OR OTHER
- * LIABILITY, WHETHER IN AN ACTION OF CONTRACT, TORT OR OTHERWISE, ARISING FROM,
- * OUT OF OR IN CONNECTION WITH THE SOFTWARE OR THE USE OR OTHER DEALINGS IN
- * THE SOFTWARE.
- */
-
-#include <QFile>
-#include <QDebug>
-#include <QTimer>
-#include <QApplication>
-#include <QJoysticks/SDL_Joysticks.h>
-
-/**
- * Holds a generic mapping to be applied to joysticks that have not been mapped
- * by the SDL project or by the database.
- *
- * This mapping is different on each supported operating system.
- */
-static QString GENERIC_MAPPINGS;
-
-/**
- * Load a different generic/backup mapping for each operating system.
- */
-#ifdef SDL_SUPPORTED
-    #if defined Q_OS_WIN
-        #define GENERIC_MAPPINGS_PATH ":/QJoysticks/SDL/GenericMappings/Windows.txt"
-    #elif defined Q_OS_MAC
-        #define GENERIC_MAPPINGS_PATH ":/QJoysticks/SDL/GenericMappings/OSX.txt"
-    #elif defined Q_OS_LINUX && !defined Q_OS_ANDROID
-        #define GENERIC_MAPPINGS_PATH ":/QJoysticks/SDL/GenericMappings/Linux.txt"
-    #endif
-#endif
-
-SDL_Joysticks::SDL_Joysticks (QObject* parent) : QObject (parent)
-{
-    m_tracker = -1;
-
-#ifdef SDL_SUPPORTED
-    if (SDL_Init (SDL_INIT_HAPTIC | SDL_INIT_AUDIO | SDL_INIT_GAMECONTROLLER)) {
-        qDebug() << "Cannot initialize SDL:" << SDL_GetError();
-        qApp->quit();
-    }
-
-    QFile database (":/QJoysticks/SDL/Database.txt");
-    if (database.open (QFile::ReadOnly)) {
-        while (!database.atEnd()) {
-            QString line = QString::fromUtf8 (database.readLine());
-            SDL_GameControllerAddMapping (line.toStdString().c_str());
-        }
-
-        database.close();
-    }
-
-    QFile genericMappings (GENERIC_MAPPINGS_PATH);
-    if (genericMappings.open (QFile::ReadOnly)) {
-        GENERIC_MAPPINGS = QString::fromUtf8 (genericMappings.readAll());
-        genericMappings.close();
-    }
-
-    QTimer::singleShot (100, Qt::PreciseTimer, this, SLOT (update()));
-#endif
-}
-
-SDL_Joysticks::~SDL_Joysticks()
-{
-    for(QMap<int, QJoystickDevice*>::iterator i = m_joysticks.begin(); i != m_joysticks.end(); ++i)
-    {
-        delete i.value();
-    }
-
-#ifdef SDL_SUPPORTED
-    SDL_Quit();
-#endif
-}
-
-/**
- * Returns a list with all the registered joystick devices
- */
-QMap<int, QJoystickDevice*> SDL_Joysticks::joysticks()
-{
-#ifdef SDL_SUPPORTED
-    for(QMap<int, QJoystickDevice*>::iterator i = m_joysticks.begin(); i != m_joysticks.end(); ++i)
-    {
-        delete i.value();
-    }
-        m_joysticks.clear();
-
-    for(int i=0; i< SDL_NumJoysticks(); i++)
-    {
-        m_joysticks[i] = getJoystick(i);
-    }
-
-    return m_joysticks;
-#endif
-    return QMap<int, QJoystickDevice*>();
-}
-
-/**
- * Based on the data contained in the \a request, this function will instruct
- * the appropriate joystick to rumble for
- */
-void SDL_Joysticks::rumble (const QJoystickRumble& request)
-{
-#ifdef SDL_SUPPORTED
-    SDL_Haptic* haptic = SDL_HapticOpen (request.joystick->id);
-
-    if (haptic) {
-        SDL_HapticRumbleInit (haptic);
-        SDL_HapticRumblePlay (haptic, request.strength, request.length);
-    }
-#else
-    Q_UNUSED (request);
-#endif
-}
-
-/**
- * Polls for new SDL events and reacts to each event accordingly.
- */
-void SDL_Joysticks::update()
-{
-#ifdef SDL_SUPPORTED
-    SDL_Event event;
-
-    while (SDL_PollEvent (&event)) {
-        switch (event.type) {
-        case SDL_JOYDEVICEADDED:
-            configureJoystick (&event);
-            break;
-        case SDL_JOYDEVICEREMOVED:
-            SDL_JoystickClose (SDL_JoystickOpen (event.jdevice.which));
-            SDL_GameControllerClose (SDL_GameControllerOpen (event.cdevice.which));
-
-            delete m_joysticks[event.cdevice.which];
-            m_joysticks.remove(event.cdevice.which);
-
-            emit countChanged();
-            break;
-        case SDL_JOYAXISMOTION:
-            if(!SDL_IsGameController(event.cdevice.which))
-            {
-               emit axisEvent(getAxisEvent (&event));
-            }break;
-        case SDL_CONTROLLERAXISMOTION:
-            if(SDL_IsGameController(event.cdevice.which))
-            {
-              emit axisEvent(getAxisEvent (&event));
-            }break;
-        case SDL_JOYBUTTONUP:
-            emit buttonEvent (getButtonEvent (&event));
-            break;
-        case SDL_JOYBUTTONDOWN:
-            emit buttonEvent (getButtonEvent (&event));
-            break;
-        case SDL_JOYHATMOTION:
-            emit POVEvent (getPOVEvent (&event));
-            break;
-        }
-    }
-
-    QTimer::singleShot (10, Qt::PreciseTimer, this, SLOT (update()));
-#endif
-}
-
-/**
- * Checks if the joystick referenced by the \a event can be initialized.
- * If not, the function will apply a generic mapping to the joystick and
- * attempt to initialize the joystick again.
- */
-void SDL_Joysticks::configureJoystick (const SDL_Event* event)
-{
-#ifdef SDL_SUPPORTED
-    if (!SDL_IsGameController (event->cdevice.which)) {
-        SDL_Joystick* js = SDL_JoystickOpen (event->jdevice.which);
-
-        if (js) {
-            char guid [1024];
-            SDL_JoystickGetGUIDString (SDL_JoystickGetGUID (js), guid, sizeof (guid));
-
-            QString mapping = QString ("%1,%2,%3")
-                              .arg (guid)
-                              .arg (SDL_JoystickName (js))
-                              .arg (GENERIC_MAPPINGS);
-
-            SDL_GameControllerAddMapping (mapping.toStdString().c_str());
-            SDL_JoystickClose (js);
-        }
-    }
-
-    SDL_GameControllerOpen (event->cdevice.which);
-
-    ++m_tracker;
-    emit countChanged();
-#else
-    Q_UNUSED (event);
-#endif
-}
-
-/**
- * Returns a joystick ID compatible with the \c QJoysticks system.
- * SDL assigns an ID to each joystick based on the order that they are attached,
- * but it does not decrease the ID counter when a joystick is removed.
- *
- * As noted earlier, the \c QJoysticks maintains an ID system similar to the
- * one used by a \c QList, since it eases the operation with most Qt classes
- * and widgets.
- */
-int SDL_Joysticks::getDynamicID (int id)
-{
-#ifdef SDL_SUPPORTED
-    id = abs (m_tracker - (id + 1));
-
-    if (id >= SDL_NumJoysticks())
-        id -= 1;
-
-#endif
-
-    return id;
-}
-
-/**
- * Returns the josytick device registered with the given \a id.
- * If no joystick with the given \a id is found, then the function will warn
- * the user through the console.
- */
-QJoystickDevice* SDL_Joysticks::getJoystick (int id)
-{
-#ifdef SDL_SUPPORTED
-    QJoystickDevice* joystick = new QJoystickDevice;
-    SDL_Joystick* sdl_joystick = SDL_JoystickOpen (id);
-    joystick->id = getDynamicID (id);
-
-    if (sdl_joystick) {
-        joystick->blacklisted = false;
-        joystick->name = SDL_JoystickName (sdl_joystick);
-
-        /* Get joystick properties */
-        int povs = SDL_JoystickNumHats (sdl_joystick);
-        int axes = SDL_JoystickNumAxes (sdl_joystick);
-        int buttons = SDL_JoystickNumButtons (sdl_joystick);
-
-        /* Initialize POVs */
-        for (int i = 0; i < povs; ++i)
-            joystick->povs.append (0);
-
-        /* Initialize axes */
-        for (int i = 0; i < axes; ++i)
-            joystick->axes.append (0);
-
-        /* Initialize buttons */
-        for (int i = 0; i < buttons; ++i)
-            joystick->buttons.append (false);
-    }
-
-    else
-    {
-        qWarning() << Q_FUNC_INFO << "Cannot find joystick with id:" << id;
-    }
-
-    return joystick;
-#else
-    Q_UNUSED (id);
-    return NULL;
-#endif
-}
-
-/**
- * Reads the contents of the given \a event and constructs a new
- * \c QJoystickPOVEvent to be used with the \c QJoysticks system.
- */
-QJoystickPOVEvent SDL_Joysticks::getPOVEvent (const SDL_Event* sdl_event)
-{
-    QJoystickPOVEvent event;
-
-    if(m_joysticks[sdl_event->jdevice.which] == nullptr)
-        m_joysticks[sdl_event->jdevice.which] = getJoystick(sdl_event->jdevice.which);
-
-#ifdef SDL_SUPPORTED
-    event.pov = sdl_event->jhat.hat;
-    event.joystick = m_joysticks[sdl_event->jdevice.which];
-
-    switch (sdl_event->jhat.value) {
-    case SDL_HAT_RIGHTUP:
-        event.angle = 45;
-        break;
-    case SDL_HAT_RIGHTDOWN:
-        event.angle = 135;
-        break;
-    case SDL_HAT_LEFTDOWN:
-        event.angle = 225;
-        break;
-    case SDL_HAT_LEFTUP:
-        event.angle = 315;
-        break;
-    case SDL_HAT_UP:
-        event.angle = 0;
-        break;
-    case SDL_HAT_RIGHT:
-        event.angle = 90;
-        break;
-    case SDL_HAT_DOWN:
-        event.angle = 180;
-        break;
-    case SDL_HAT_LEFT:
-        event.angle = 270;
-        break;
-    default:
-        event.angle = -1;
-        break;
-    }
-#else
-    Q_UNUSED (sdl_event);
-#endif
-
-    return event;
-}
-
-/**
- * Reads the contents of the given \a event and constructs a new
- * \c QJoystickAxisEvent to be used with the \c QJoysticks system.
- */
-QJoystickAxisEvent SDL_Joysticks::getAxisEvent (const SDL_Event* sdl_event)
-{
-    QJoystickAxisEvent event;
-
-    if(m_joysticks[sdl_event->cdevice.which] == nullptr)
-        m_joysticks[sdl_event->cdevice.which] = getJoystick(sdl_event->cdevice.which);
-
-#ifdef SDL_SUPPORTED
-    event.axis = sdl_event->caxis.axis;
-    event.value = static_cast<qreal> (sdl_event->caxis.value) / 32767;
-    event.joystick = m_joysticks[sdl_event->cdevice.which];
-#else
-    Q_UNUSED (sdl_event);
-#endif
-
-    return event;
-}
-
-/**
- * Reads the contents of the given \a event and constructs a new
- * \c QJoystickButtonEvent to be used with the \c QJoysticks system.
- */
-QJoystickButtonEvent SDL_Joysticks::getButtonEvent (const SDL_Event* sdl_event)
-{
-    QJoystickButtonEvent event;
-
-    if(m_joysticks[sdl_event->jdevice.which] == nullptr)
-        m_joysticks[sdl_event->jdevice.which] = getJoystick(sdl_event->jdevice.which);
-
-#ifdef SDL_SUPPORTED
-    event.button = sdl_event->jbutton.button;
-    event.pressed = sdl_event->jbutton.state == SDL_PRESSED;
-<<<<<<< HEAD
-    event.joystick = m_joysticks[sdl_event->jdevice.which];
-=======
-    event.joystick = m_joysticks[sdl_event->cdevice.which];
-    event.joystick->buttons[event.button] = event.pressed;
->>>>>>> 1ea1c6a7
-#else
-    Q_UNUSED (sdl_event);
-#endif
-
-    return event;
-}
+/*
+ * Copyright (c) 2015-2017 Alex Spataru <alex_spataru@outlook.com>
+ *
+ * Permission is hereby granted, free of charge, to any person obtaining a copy
+ * of this software and associated documentation files (the "Software"), to deal
+ * in the Software without restriction, including without limitation the rights
+ * to use, copy, modify, merge, publish, distribute, sublicense, and/or sell
+ * copies of the Software, and to permit persons to whom the Software is
+ * furnished to do so, subject to the following conditions:
+ *
+ * The above copyright notice and this permission notice shall be included in
+ * all copies or substantial portions of the Software.
+ *
+ * THE SOFTWARE IS PROVIDED "AS IS", WITHOUT WARRANTY OF ANY KIND, EXPRESS OR
+ * IMPLIED, INCLUDING BUT NOT LIMITED TO THE WARRANTIES OF MERCHANTABILITY,
+ * FITNESS FOR A PARTICULAR PURPOSE AND NONINFRINGEMENT. IN NO EVENT SHALL THE
+ * AUTHORS OR COPYRIGHT HOLDERS BE LIABLE FOR ANY CLAIM, DAMAGES OR OTHER
+ * LIABILITY, WHETHER IN AN ACTION OF CONTRACT, TORT OR OTHERWISE, ARISING FROM,
+ * OUT OF OR IN CONNECTION WITH THE SOFTWARE OR THE USE OR OTHER DEALINGS IN
+ * THE SOFTWARE.
+ */
+
+#include <QFile>
+#include <QDebug>
+#include <QTimer>
+#include <QApplication>
+#include <QJoysticks/SDL_Joysticks.h>
+
+/**
+ * Holds a generic mapping to be applied to joysticks that have not been mapped
+ * by the SDL project or by the database.
+ *
+ * This mapping is different on each supported operating system.
+ */
+static QString GENERIC_MAPPINGS;
+
+/**
+ * Load a different generic/backup mapping for each operating system.
+ */
+#ifdef SDL_SUPPORTED
+    #if defined Q_OS_WIN
+        #define GENERIC_MAPPINGS_PATH ":/QJoysticks/SDL/GenericMappings/Windows.txt"
+    #elif defined Q_OS_MAC
+        #define GENERIC_MAPPINGS_PATH ":/QJoysticks/SDL/GenericMappings/OSX.txt"
+    #elif defined Q_OS_LINUX && !defined Q_OS_ANDROID
+        #define GENERIC_MAPPINGS_PATH ":/QJoysticks/SDL/GenericMappings/Linux.txt"
+    #endif
+#endif
+
+SDL_Joysticks::SDL_Joysticks (QObject* parent) : QObject (parent)
+{
+    m_tracker = -1;
+
+#ifdef SDL_SUPPORTED
+    if (SDL_Init (SDL_INIT_HAPTIC | SDL_INIT_AUDIO | SDL_INIT_GAMECONTROLLER)) {
+        qDebug() << "Cannot initialize SDL:" << SDL_GetError();
+        qApp->quit();
+    }
+
+    QFile database (":/QJoysticks/SDL/Database.txt");
+    if (database.open (QFile::ReadOnly)) {
+        while (!database.atEnd()) {
+            QString line = QString::fromUtf8 (database.readLine());
+            SDL_GameControllerAddMapping (line.toStdString().c_str());
+        }
+
+        database.close();
+    }
+
+    QFile genericMappings (GENERIC_MAPPINGS_PATH);
+    if (genericMappings.open (QFile::ReadOnly)) {
+        GENERIC_MAPPINGS = QString::fromUtf8 (genericMappings.readAll());
+        genericMappings.close();
+    }
+
+    QTimer::singleShot (100, Qt::PreciseTimer, this, SLOT (update()));
+#endif
+}
+
+SDL_Joysticks::~SDL_Joysticks()
+{
+    for(QMap<int, QJoystickDevice*>::iterator i = m_joysticks.begin(); i != m_joysticks.end(); ++i)
+    {
+        delete i.value();
+    }
+
+#ifdef SDL_SUPPORTED
+    SDL_Quit();
+#endif
+}
+
+/**
+ * Returns a list with all the registered joystick devices
+ */
+QMap<int, QJoystickDevice*> SDL_Joysticks::joysticks()
+{
+#ifdef SDL_SUPPORTED
+    for(QMap<int, QJoystickDevice*>::iterator i = m_joysticks.begin(); i != m_joysticks.end(); ++i)
+    {
+        delete i.value();
+    }
+        m_joysticks.clear();
+
+    for(int i=0; i< SDL_NumJoysticks(); i++)
+    {
+        m_joysticks[i] = getJoystick(i);
+    }
+
+    return m_joysticks;
+#endif
+    return QMap<int, QJoystickDevice*>();
+}
+
+/**
+ * Based on the data contained in the \a request, this function will instruct
+ * the appropriate joystick to rumble for
+ */
+void SDL_Joysticks::rumble (const QJoystickRumble& request)
+{
+#ifdef SDL_SUPPORTED
+    SDL_Haptic* haptic = SDL_HapticOpen (request.joystick->id);
+
+    if (haptic) {
+        SDL_HapticRumbleInit (haptic);
+        SDL_HapticRumblePlay (haptic, request.strength, request.length);
+    }
+#else
+    Q_UNUSED (request);
+#endif
+}
+
+/**
+ * Polls for new SDL events and reacts to each event accordingly.
+ */
+void SDL_Joysticks::update()
+{
+#ifdef SDL_SUPPORTED
+    SDL_Event event;
+
+    while (SDL_PollEvent (&event)) {
+        switch (event.type) {
+        case SDL_JOYDEVICEADDED:
+            configureJoystick (&event);
+            break;
+        case SDL_JOYDEVICEREMOVED:
+            SDL_JoystickClose (SDL_JoystickOpen (event.jdevice.which));
+            SDL_GameControllerClose (SDL_GameControllerOpen (event.cdevice.which));
+
+            delete m_joysticks[event.cdevice.which];
+            m_joysticks.remove(event.cdevice.which);
+
+            emit countChanged();
+            break;
+        case SDL_JOYAXISMOTION:
+            if(!SDL_IsGameController(event.cdevice.which))
+            {
+               emit axisEvent(getAxisEvent (&event));
+            }break;
+        case SDL_CONTROLLERAXISMOTION:
+            if(SDL_IsGameController(event.cdevice.which))
+            {
+              emit axisEvent(getAxisEvent (&event));
+            }break;
+        case SDL_JOYBUTTONUP:
+            emit buttonEvent (getButtonEvent (&event));
+            break;
+        case SDL_JOYBUTTONDOWN:
+            emit buttonEvent (getButtonEvent (&event));
+            break;
+        case SDL_JOYHATMOTION:
+            emit POVEvent (getPOVEvent (&event));
+            break;
+        }
+    }
+
+    QTimer::singleShot (10, Qt::PreciseTimer, this, SLOT (update()));
+#endif
+}
+
+/**
+ * Checks if the joystick referenced by the \a event can be initialized.
+ * If not, the function will apply a generic mapping to the joystick and
+ * attempt to initialize the joystick again.
+ */
+void SDL_Joysticks::configureJoystick (const SDL_Event* event)
+{
+#ifdef SDL_SUPPORTED
+    if (!SDL_IsGameController (event->cdevice.which)) {
+        SDL_Joystick* js = SDL_JoystickOpen (event->jdevice.which);
+
+        if (js) {
+            char guid [1024];
+            SDL_JoystickGetGUIDString (SDL_JoystickGetGUID (js), guid, sizeof (guid));
+
+            QString mapping = QString ("%1,%2,%3")
+                              .arg (guid)
+                              .arg (SDL_JoystickName (js))
+                              .arg (GENERIC_MAPPINGS);
+
+            SDL_GameControllerAddMapping (mapping.toStdString().c_str());
+            SDL_JoystickClose (js);
+        }
+    }
+
+    SDL_GameControllerOpen (event->cdevice.which);
+
+    ++m_tracker;
+    emit countChanged();
+#else
+    Q_UNUSED (event);
+#endif
+}
+
+/**
+ * Returns a joystick ID compatible with the \c QJoysticks system.
+ * SDL assigns an ID to each joystick based on the order that they are attached,
+ * but it does not decrease the ID counter when a joystick is removed.
+ *
+ * As noted earlier, the \c QJoysticks maintains an ID system similar to the
+ * one used by a \c QList, since it eases the operation with most Qt classes
+ * and widgets.
+ */
+int SDL_Joysticks::getDynamicID (int id)
+{
+#ifdef SDL_SUPPORTED
+    id = abs (m_tracker - (id + 1));
+
+    if (id >= SDL_NumJoysticks())
+        id -= 1;
+
+#endif
+
+    return id;
+}
+
+/**
+ * Returns the josytick device registered with the given \a id.
+ * If no joystick with the given \a id is found, then the function will warn
+ * the user through the console.
+ */
+QJoystickDevice* SDL_Joysticks::getJoystick (int id)
+{
+#ifdef SDL_SUPPORTED
+    QJoystickDevice* joystick = new QJoystickDevice;
+    SDL_Joystick* sdl_joystick = SDL_JoystickOpen (id);
+    joystick->id = getDynamicID (id);
+
+    if (sdl_joystick) {
+        joystick->blacklisted = false;
+        joystick->name = SDL_JoystickName (sdl_joystick);
+
+        /* Get joystick properties */
+        int povs = SDL_JoystickNumHats (sdl_joystick);
+        int axes = SDL_JoystickNumAxes (sdl_joystick);
+        int buttons = SDL_JoystickNumButtons (sdl_joystick);
+
+        /* Initialize POVs */
+        for (int i = 0; i < povs; ++i)
+            joystick->povs.append (0);
+
+        /* Initialize axes */
+        for (int i = 0; i < axes; ++i)
+            joystick->axes.append (0);
+
+        /* Initialize buttons */
+        for (int i = 0; i < buttons; ++i)
+            joystick->buttons.append (false);
+    }
+
+    else
+    {
+        qWarning() << Q_FUNC_INFO << "Cannot find joystick with id:" << id;
+    }
+
+    return joystick;
+#else
+    Q_UNUSED (id);
+    return NULL;
+#endif
+}
+
+/**
+ * Reads the contents of the given \a event and constructs a new
+ * \c QJoystickPOVEvent to be used with the \c QJoysticks system.
+ */
+QJoystickPOVEvent SDL_Joysticks::getPOVEvent (const SDL_Event* sdl_event)
+{
+    QJoystickPOVEvent event;
+
+    if(m_joysticks[sdl_event->jdevice.which] == nullptr)
+        m_joysticks[sdl_event->jdevice.which] = getJoystick(sdl_event->jdevice.which);
+
+#ifdef SDL_SUPPORTED
+    event.pov = sdl_event->jhat.hat;
+    event.joystick = m_joysticks[sdl_event->jdevice.which];
+
+    switch (sdl_event->jhat.value) {
+    case SDL_HAT_RIGHTUP:
+        event.angle = 45;
+        break;
+    case SDL_HAT_RIGHTDOWN:
+        event.angle = 135;
+        break;
+    case SDL_HAT_LEFTDOWN:
+        event.angle = 225;
+        break;
+    case SDL_HAT_LEFTUP:
+        event.angle = 315;
+        break;
+    case SDL_HAT_UP:
+        event.angle = 0;
+        break;
+    case SDL_HAT_RIGHT:
+        event.angle = 90;
+        break;
+    case SDL_HAT_DOWN:
+        event.angle = 180;
+        break;
+    case SDL_HAT_LEFT:
+        event.angle = 270;
+        break;
+    default:
+        event.angle = -1;
+        break;
+    }
+#else
+    Q_UNUSED (sdl_event);
+#endif
+
+    return event;
+}
+
+/**
+ * Reads the contents of the given \a event and constructs a new
+ * \c QJoystickAxisEvent to be used with the \c QJoysticks system.
+ */
+QJoystickAxisEvent SDL_Joysticks::getAxisEvent (const SDL_Event* sdl_event)
+{
+    QJoystickAxisEvent event;
+
+    if(m_joysticks[sdl_event->cdevice.which] == nullptr)
+        m_joysticks[sdl_event->cdevice.which] = getJoystick(sdl_event->cdevice.which);
+
+#ifdef SDL_SUPPORTED
+    event.axis = sdl_event->caxis.axis;
+    event.value = static_cast<qreal> (sdl_event->caxis.value) / 32767;
+    event.joystick = m_joysticks[sdl_event->cdevice.which];
+#else
+    Q_UNUSED (sdl_event);
+#endif
+
+    return event;
+}
+
+/**
+ * Reads the contents of the given \a event and constructs a new
+ * \c QJoystickButtonEvent to be used with the \c QJoysticks system.
+ */
+QJoystickButtonEvent SDL_Joysticks::getButtonEvent (const SDL_Event* sdl_event)
+{
+    QJoystickButtonEvent event;
+
+    if(m_joysticks[sdl_event->jdevice.which] == nullptr)
+        m_joysticks[sdl_event->jdevice.which] = getJoystick(sdl_event->jdevice.which);
+
+#ifdef SDL_SUPPORTED
+    event.button = sdl_event->jbutton.button;
+    event.pressed = sdl_event->jbutton.state == SDL_PRESSED;
+    event.joystick = m_joysticks[sdl_event->jdevice.which];
+    event.joystick->buttons[event.button] = event.pressed;
+#else
+    Q_UNUSED (sdl_event);
+#endif
+
+    return event;
+}